--- conflicted
+++ resolved
@@ -48,19 +48,10 @@
     "pytest-mypy-plugins >=3.1.2",
 ]
 dev = [
-<<<<<<< HEAD
-    "fsspec[adl,http,github,gcs,s3,ssh,smb] >=2022.1.0,!=2024.3.1",
-    "s3fs >=2022.1.0",
-    "gcsfs >=2022.1.0",
-    "adlfs >=2022.1.0",
-=======
-    "adlfs>=2024",
-    "aiohttp",
-    "requests",
-    "gcsfs>=2024.5.0",
-    "s3fs>=2024.5.0",
-    "moto[s3,server]",
->>>>>>> eb082315
+    "fsspec[adl,http,github,gcs,s3,ssh,smb] >=2024.5.0",
+    "s3fs >=2024.5.0",
+    "gcsfs >=2024.5.0",
+    "adlfs >=2024",
     "webdav4[fsspec]",
     # testing
     "moto[s3,server]",
