from __future__ import annotations

import os
import pathlib
import sys
import warnings
from collections.abc import Iterator
from collections.abc import Sequence
from typing import TYPE_CHECKING
from typing import Any
from typing import Callable
from typing import Literal
from typing import overload
from urllib.parse import SplitResult

from fsspec import AbstractFileSystem

from upath._chain import DEFAULT_CHAIN_PARSER
from upath._chain import Chain
from upath._chain import ChainSegment
from upath._chain import FSSpecChainParser
from upath._protocol import compatible_protocol
from upath.core import UPath
from upath.core import _UPathMixin
from upath.types import UNSET_DEFAULT
from upath.types import JoinablePathLike
from upath.types import PathInfo
from upath.types import ReadablePath
from upath.types import ReadablePathLike
from upath.types import SupportsPathLike
from upath.types import WritablePath

if TYPE_CHECKING:
    from typing import IO
    from typing import BinaryIO
    from typing import TextIO
    from typing import TypeVar

    if sys.version_info >= (3, 11):
        from typing import Self
    else:
        from typing_extensions import Self

    _WT = TypeVar("_WT", bound="WritablePath")

__all__ = [
    "LocalPath",
    "PosixUPath",
    "WindowsUPath",
    "FilePath",
]


_LISTDIR_WORKS_ON_FILES: bool | None = None


def _check_listdir_works_on_files() -> bool:
    global _LISTDIR_WORKS_ON_FILES
    from fsspec.implementations.local import LocalFileSystem

    fs = LocalFileSystem()
    try:
        fs.ls(__file__)
    except NotADirectoryError:
        _LISTDIR_WORKS_ON_FILES = w = False
    else:
        _LISTDIR_WORKS_ON_FILES = w = True
    return w


def _warn_protocol_storage_options(
    cls: type,
    protocol: str | None,
    storage_options: dict[str, Any],
) -> None:
    if protocol in {"", None} and not storage_options:
        return
    warnings.warn(
        f"{cls.__name__} on python <= (3, 11) ignores protocol and storage_options",
        UserWarning,
        stacklevel=3,
    )


class _LocalPathInfo(PathInfo):
    """Backported PathInfo implementation for LocalPath.
    todo: currently not handling symlinks correctly.
    """

    def __init__(self, path: LocalPath) -> None:
        self._path = path.path

    def exists(self, *, follow_symlinks: bool = True) -> bool:
        return os.path.exists(self._path)

    def is_dir(self, *, follow_symlinks: bool = True) -> bool:
        return os.path.isdir(self._path)

    def is_file(self, *, follow_symlinks: bool = True) -> bool:
        return os.path.isfile(self._path)

    def is_symlink(self) -> bool:
        return os.path.islink(self._path)


class LocalPath(_UPathMixin, pathlib.Path):
    __slots__ = (
        "_chain",
        "_chain_parser",
        "_fs_cached",
        "_relative_base",
    )
    if TYPE_CHECKING:
        _chain: Chain
        _chain_parser: FSSpecChainParser
        _fs_cached: AbstractFileSystem
        _relative_base: str | None

    parser = os.path  # type: ignore[misc,assignment]

    @property
    def _raw_urlpaths(self) -> Sequence[JoinablePathLike]:
        return self.parts

    @_raw_urlpaths.setter
    def _raw_urlpaths(self, value: Sequence[JoinablePathLike]) -> None:
        pass

    if sys.version_info >= (3, 12):

        def __init__(
            self,
            *args,
            protocol: str | None = None,
            chain_parser: FSSpecChainParser = DEFAULT_CHAIN_PARSER,
            **storage_options: Any,
        ) -> None:
            super(_UPathMixin, self).__init__(*args)
            self._chain = Chain(ChainSegment(str(self), "", storage_options))
            self._chain_parser = chain_parser

    elif sys.version_info >= (3, 10):

        def __init__(
            self,
            *args,
            protocol: str | None = None,
            chain_parser: FSSpecChainParser = DEFAULT_CHAIN_PARSER,
            **storage_options: Any,
        ) -> None:
            # super(_UPathMixin, self).__init__(*args)
            _warn_protocol_storage_options(type(self), protocol, storage_options)
            self._drv, self._root, self._parts = self._parse_args(args)  # type: ignore[attr-defined] # noqa: E501
            self._chain = Chain(ChainSegment(str(self), "", {}))
            self._chain_parser = chain_parser

        @classmethod
        def _from_parts(cls, args):
            obj = super()._from_parts(args)
            obj._chain = Chain(ChainSegment(str(obj), "", {}))
            return obj

        @classmethod
        def _from_parsed_parts(cls, drv, root, parts):
            obj = super()._from_parsed_parts(drv, root, parts)
            obj._chain = Chain(ChainSegment(str(obj), "", {}))
            return obj

    else:

        def __init__(
            self,
            *args,
            protocol: str | None = None,
            chain_parser: FSSpecChainParser = DEFAULT_CHAIN_PARSER,
            **storage_options: Any,
        ) -> None:
            _warn_protocol_storage_options(type(self), protocol, storage_options)
            self._drv, self._root, self._parts = self._parse_args(args)  # type: ignore[attr-defined] # noqa: E501
            self._init()
            self._chain_parser = chain_parser

        def _init(self, **kwargs: Any) -> None:
            super()._init(**kwargs)  # type: ignore[misc]
            self._chain = Chain(ChainSegment(str(self), "", {}))

    def __vfspath__(self) -> str:
        return self.__fspath__()

    def __open_reader__(self) -> BinaryIO:
        return self.open("rb")

<<<<<<< HEAD
=======
    if sys.version_info >= (3, 14):

        def __open_rb__(self, buffering: int = UNSET_DEFAULT) -> BinaryIO:
            return self.open("rb", buffering=buffering)

>>>>>>> 0716d42e
    def __open_writer__(self, mode: Literal["a", "w", "x"]) -> BinaryIO:
        if mode == "w":
            return self.open(mode="wb")
        elif mode == "a":
            return self.open(mode="ab")
        elif mode == "x":
            return self.open(mode="xb")
        else:
            raise ValueError(f"invalid mode: {mode}")

    def with_segments(self, *pathsegments: str | os.PathLike[str]) -> Self:
        return type(self)(
            *pathsegments,
            protocol=self._protocol,
            **self._storage_options,
        )

    @property
    def path(self) -> str:
        return self.as_posix()

    @property
    def _url(self) -> SplitResult:
        return SplitResult._make((self.protocol, "", self.path, "", ""))

    def joinpath(self, *other) -> Self:
        if not compatible_protocol("", *other):
            raise ValueError("can't combine incompatible UPath protocols")
        return super().joinpath(
            *(
                str(o) if isinstance(o, UPath) and not o.is_absolute() else o
                for o in other
            )
        )

    def __truediv__(self, other) -> Self:
        if not compatible_protocol("", other):
            raise ValueError("can't combine incompatible UPath protocols")
        return super().__truediv__(
            str(other)
            if isinstance(other, UPath) and not other.is_absolute()
            else other
        )

    def __rtruediv__(self, other) -> Self:
        if not compatible_protocol("", other):
            raise ValueError("can't combine incompatible UPath protocols")
        return super().__rtruediv__(
            str(other)
            if isinstance(other, UPath) and not other.is_absolute()
            else other
        )

    @overload  # type: ignore[override]
    def open(
        self,
        mode: Literal["r", "w", "a"] = "r",
        buffering: int = ...,
        encoding: str = ...,
        errors: str = ...,
        newline: str = ...,
        **fsspec_kwargs: Any,
    ) -> TextIO: ...

    @overload
    def open(
        self,
        mode: Literal["rb", "wb", "ab", "xb"],
        buffering: int = ...,
        encoding: str = ...,
        errors: str = ...,
        newline: str = ...,
        **fsspec_kwargs: Any,
    ) -> BinaryIO: ...

    @overload
    def open(
        self,
        mode: str,
        buffering: int = ...,
        encoding: str | None = ...,
        errors: str | None = ...,
        newline: str | None = ...,
        **fsspec_kwargs: Any,
    ) -> IO[Any]: ...

    def open(
        self,
        mode: str = "r",
        buffering: int = UNSET_DEFAULT,
        encoding: str | None = UNSET_DEFAULT,
        errors: str | None = UNSET_DEFAULT,
        newline: str | None = UNSET_DEFAULT,
        **fsspec_kwargs: Any,
    ) -> IO[Any]:
        if not fsspec_kwargs:
            kwargs: dict[str, str | int | None] = {}
            if buffering is not UNSET_DEFAULT:
                kwargs["buffering"] = buffering
            if encoding is not UNSET_DEFAULT:
                kwargs["encoding"] = encoding
            if errors is not UNSET_DEFAULT:
                kwargs["errors"] = errors
            if newline is not UNSET_DEFAULT:
                kwargs["newline"] = newline
            return super().open(mode, **kwargs)  # type: ignore  # noqa: E501
        return UPath.open.__get__(self)(
            mode,
            buffering=buffering,
            encoding=encoding,
            errors=errors,
            newline=newline,
            **fsspec_kwargs,
        )

    if sys.version_info < (3, 14):

        @overload
        def copy(self, target: _WT, **kwargs: Any) -> _WT: ...

        @overload
        def copy(self, target: SupportsPathLike | str, **kwargs: Any) -> Self: ...

        def copy(
            self, target: _WT | SupportsPathLike | str, **kwargs: Any
        ) -> _WT | Self:
            # hacky workaround for missing pathlib.Path.copy in python < 3.14
            # todo: revisit
            _copy: Any = ReadablePath.copy.__get__(self)
            if not isinstance(target, UPath):
                return _copy(self.with_segments(str(target)), **kwargs)
            else:
                return _copy(target, **kwargs)

        @overload
        def copy_into(self, target_dir: _WT, **kwargs: Any) -> _WT: ...

        @overload
        def copy_into(
            self, target_dir: SupportsPathLike | str, **kwargs: Any
        ) -> Self: ...

        def copy_into(
            self,
            target_dir: _WT | SupportsPathLike | str,
            **kwargs: Any,
        ) -> _WT | Self:
            # hacky workaround for missing pathlib.Path.copy_into in python < 3.14
            # todo: revisit
            _copy_into: Any = ReadablePath.copy_into.__get__(self)
            if not isinstance(target_dir, UPath):
                return _copy_into(self.with_segments(str(target_dir)), **kwargs)
            else:
                return _copy_into(target_dir, **kwargs)

        @property
        def info(self) -> PathInfo:
            return _LocalPathInfo(self)

    if sys.version_info < (3, 13):

        def full_match(self, pattern: str) -> bool:
            # hacky workaround for missing pathlib.Path.full_match in python < 3.13
            # todo: revisit
            return self.match(pattern)

    if sys.version_info < (3, 12):

        def is_junction(self) -> bool:
            return False

        def walk(
            self,
            top_down: bool = True,
            on_error: Callable[[Exception], Any] | None = None,
            follow_symlinks: bool = False,
        ) -> Iterator[tuple[Self, list[str], list[str]]]:
            _walk = ReadablePath.walk.__get__(self)
            return _walk(top_down, on_error, follow_symlinks)

    if sys.version_info < (3, 10):

        def hardlink_to(self, target: ReadablePathLike) -> None:
            try:
                os.link(target, self)
            except AttributeError:
                raise NotImplementedError

    if not hasattr(pathlib.Path, "_copy_from"):

        def _copy_from(
            self, source: ReadablePath | LocalPath, follow_symlinks: bool = True
        ) -> None:
            _copy_from: Any = WritablePath._copy_from.__get__(self)
            _copy_from(source, follow_symlinks=follow_symlinks)


UPath.register(LocalPath)


class WindowsUPath(LocalPath, pathlib.WindowsPath):
    __slots__ = ()

    if os.name != "nt":

        def __new__(
            cls,
            *args,
            protocol: str | None = None,
            chain_parser: FSSpecChainParser = DEFAULT_CHAIN_PARSER,
            **storage_options: Any,
        ) -> WindowsUPath:
            raise NotImplementedError(
                f"cannot instantiate {cls.__name__} on your system"
            )


class PosixUPath(LocalPath, pathlib.PosixPath):
    __slots__ = ()

    if os.name == "nt":

        def __new__(
            cls,
            *args,
            protocol: str | None = None,
            chain_parser: FSSpecChainParser = DEFAULT_CHAIN_PARSER,
            **storage_options: Any,
        ) -> PosixUPath:
            raise NotImplementedError(
                f"cannot instantiate {cls.__name__} on your system"
            )


class FilePath(UPath):
    __slots__ = ()

    def __fspath__(self) -> str:
        return self.path

    def iterdir(self) -> Iterator[Self]:
        if _LISTDIR_WORKS_ON_FILES is None:
            _check_listdir_works_on_files()
        elif _LISTDIR_WORKS_ON_FILES and self.is_file():
            raise NotADirectoryError(f"{self}")
        return super().iterdir()

    @property
    def _url(self) -> SplitResult:
        return SplitResult._make((self.protocol, "", self.path, "", ""))

    @classmethod
    def cwd(cls) -> Self:
        return cls(os.getcwd(), protocol="file")

    @classmethod
    def home(cls) -> Self:
        return cls(os.path.expanduser("~"), protocol="file")


LocalPath.register(FilePath)<|MERGE_RESOLUTION|>--- conflicted
+++ resolved
@@ -190,14 +190,11 @@
     def __open_reader__(self) -> BinaryIO:
         return self.open("rb")
 
-<<<<<<< HEAD
-=======
     if sys.version_info >= (3, 14):
 
         def __open_rb__(self, buffering: int = UNSET_DEFAULT) -> BinaryIO:
             return self.open("rb", buffering=buffering)
 
->>>>>>> 0716d42e
     def __open_writer__(self, mode: Literal["a", "w", "x"]) -> BinaryIO:
         if mode == "w":
             return self.open(mode="wb")
