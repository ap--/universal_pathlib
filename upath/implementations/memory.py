--- conflicted
+++ resolved
@@ -1,11 +1,10 @@
 from __future__ import annotations
 
-<<<<<<< HEAD
 import sys
-=======
+
 from typing import Any
 from urllib.parse import SplitResult
->>>>>>> a7cc6e6e
+
 
 import upath.core
 from upath.core import PT
@@ -38,27 +37,6 @@
 
     @classmethod
     def _from_parts(cls, args, url=None, **kwargs):
-<<<<<<< HEAD
-        if url and url.netloc:
-            args[0:0] = ["/", url.netloc]
-            url = url._replace(netloc="")
-        return super()._from_parts(args, url=url, **kwargs)
-
-
-if sys.version_info >= (3, 12):
-
-    class MemoryPath(upath.core.UPath):  # noqa
-        def iterdir(self):
-            if not self.is_dir():
-                raise NotADirectoryError(str(self))
-            yield from super().iterdir()
-
-        @property
-        def path(self):
-            path = super().path
-            return "/" if path == "." else path
-=======
-        print("A", args, url)
         if url and url.netloc:
             if args:
                 if args[0].startswith("/"):
@@ -67,7 +45,6 @@
             else:
                 args[:] = f"/{url.netloc}"
             url = url._replace(netloc="")
-            print("B", args, url)
         return super()._from_parts(args, url=url, **kwargs)
 
     @classmethod
@@ -83,4 +60,17 @@
         if s.startswith("memory:///"):
             s = s.replace("memory:///", "memory://", 1)
         return s
->>>>>>> a7cc6e6e
+
+
+if sys.version_info >= (3, 12):
+
+    class MemoryPath(upath.core.UPath):  # noqa
+        def iterdir(self):
+            if not self.is_dir():
+                raise NotADirectoryError(str(self))
+            yield from super().iterdir()
+
+        @property
+        def path(self):
+            path = super().path
+            return "/" if path == "." else path