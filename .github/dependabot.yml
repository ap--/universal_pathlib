version: 2

updates:
  - directory: "/"
    package-ecosystem: "pip"
    schedule:
      interval: "weekly"
    labels:
      - "maintenance :construction:"
<<<<<<< HEAD
=======
    groups:
      # Group all pip dependencies into one PR
      pip-dependencies:
        patterns:
          - "*"
>>>>>>> b24a4ac4
    # Update via cruft
    ignore:
      - dependency-name: "mkdocs*"
      - dependency-name: "pytest*"
      - dependency-name: "pylint"
      - dependency-name: "mypy"

  - directory: "/"
    package-ecosystem: "github-actions"
    schedule:
      interval: "weekly"
    labels:
      - "maintenance :construction:"
    # Update via cruft
    ignore:
      - dependency-name: "actions/checkout"
      - dependency-name: "actions/setup-python"
      - dependency-name: "pypa/gh-action-pypi-publish"
      - dependency-name: "codecov/codecov-action"<|MERGE_RESOLUTION|>--- conflicted
+++ resolved
@@ -7,14 +7,11 @@
       interval: "weekly"
     labels:
       - "maintenance :construction:"
-<<<<<<< HEAD
-=======
     groups:
       # Group all pip dependencies into one PR
       pip-dependencies:
         patterns:
           - "*"
->>>>>>> b24a4ac4
     # Update via cruft
     ignore:
       - dependency-name: "mkdocs*"
